# Changelog

All notable changes to **Pipecat** will be documented in this file.

The format is based on [Keep a Changelog](https://keepachangelog.com/en/1.0.0/),
and this project adheres to [Semantic Versioning](https://semver.org/spec/v2.0.0.html).

## [Unreleased]

### Added

- It is now possible to specify the asyncio event loop that a `PipelineTask` and
  all the processors should run on by passing it as a new argument to the
  `PipelineRunner`. This could allow running pipelines in multiple threads each
  one with its own event loop.

- Added a new `utils.TaskManager`. Instead of a global task manager we now have
  a task manager per `PipelineTask`. In the previous version the task manager
  was global, so running multiple simultaneous `PipelineTask`s could result in
  dangling task warnings which were not actually true. In order, for all the
  processors to know about the task manager, we pass it through the
  `StartFrame`. This means that processors should create tasks when they receive
  a `StartFrame` but not before (because they don't have a task manager yet).

- Added `TelnyxFrameSerializer` to support Telnyx calls. A full running example
  has also been added to `examples/telnyx-chatbot`.

- Allow pushing silence audio frames before `TTSStoppedFrame`. This might be
  useful for testing purposes, for example, passing bot audio to an STT service
  which usually needs additional audio data to detect the utterance stopped.

- `TwilioSerializer` now supports transport message frames. With this we can
  create Twilio emulators.

- Added a new transport: `WebsocketClientTransport`.

- Added a `metadata` field to `Frame` which makes it possible to pass custom
  data to all frames.

- Added `test/utils.py` inside of pipecat package.

### Changed

- Added `organization` and `project` level authentication to
  `OpenAILLMService`.

- Improved the language checking logic in `ElevenLabsTTSService` and
  `ElevenLabsHttpTTSService` to properly handle language codes based on model
  compatibility, with appropriate warnings when language codes cannot be
  applied.

- Updated `GoogleLLMContext` to support pushing `LLMMessagesUpdateFrame`s that
  contain a combination of function calls, function call responses, system
  messages, or just messages.

### Fixed

- Fixed an issue where `ElevenLabsTTSService` messages would return a 1009
  websocket error by increasing the max message size limit to 16MB.

- Fixed a `DailyTransport` issue that would cause events to be triggered before
  join finished.

- Fixed a `PipelineTask` issue that was preventing processors to be cleaned up
  after cancelling the task.

- Fixed an issue where queuing a `CancelFrame` to a pipeline task would not
  cause the task to finish. However, using `PipelineTask.cancel()` is still the
  recommended way to cancel a task.

### Other

- Updated all examples to use `task.cancel()` instead of pushing an `EndFrame`
  when a participant leaves/disconnects. If you push an `EndFrame` this will
  cause the bot to run through everything that is internally queued (which could
  take seconds). Instead, if a participant disconnects there is nothing else to
  be sent and therefore we should stop immediately.

## [0.0.54] - 2025-01-27

### Added

- In order to create tasks in Pipecat frame processors it is now recommended to
  use `FrameProcessor.create_task()` (which uses the new
  `utils.asyncio.create_task()`). It takes care of uncaught exceptions, task
  cancellation handling and task management. To cancel or wait for a task there
  is `FrameProcessor.cancel_task()` and `FrameProcessor.wait_for_task()`. All of
  Pipecat processors have been updated accordingly. Also, when a pipeline runner
  finishes, a warning about dangling tasks might appear, which indicates if any
  of the created tasks was never cancelled or awaited for (using these new
  functions).

- It is now possible to specify the period of the `PipelineTask` heartbeat
  frames with `heartbeats_period_secs`.

<<<<<<< HEAD
- Added `DailyMeetingTokenProperties` and `DailyMeetingTokenParams` Pydantic models
  for meeting token creation in `get_token` method of `DailyRESTHelper`.

- Added `enable_recording` and `geo` parameters to `DailyRoomProperties`.

- Added `RecordingsBucketConfig` to `DailyRoomProperties` to upload recordings to a custom AWS bucket.

### Changed

- Enhanced `UserIdleProcessor` with retry functionality and control over idle
  monitoring via new callback signature `(processor, retry_count) -> bool`.
  Updated the `17-detect-user-idle.py` to show how to use the `retry_count`.

- Add defensive error handling for `OpenAIRealtimeBetaLLMService`'s audio
  truncation. Audio truncation errors during interruptions now log a warning
  and allow the session to continue instead of throwing an exception.

- Modified `TranscriptProcessor` to use TTS text frames for more accurate assistant
  transcripts. Assistant messages are now aggregated based on bot speaking boundaries
  rather than LLM context, providing better handling of interruptions and partial
  utterances.

- Updated foundational examples `28a-transcription-processor-openai.py`,
  `28b-transcript-processor-anthropic.py`, and
  `28c-transcription-processor-gemini.py` to use the updated
  `TranscriptProcessor`.
=======
- Additional DTMF frames
>>>>>>> b72504f1

### Fixed

- Fixed an `GeminiMultimodalLiveLLMService` issue that was preventing the user
  to push initial LLM assistant messages (using `LLMMessagesAppendFrame`).

- Added missing `FrameProcessor.cleanup()` calls to `Pipeline`,
  `ParallelPipeline` and `UserIdleProcessor`.

- Fixed a type error when using `voice_settings` in `ElevenLabsHttpTTSService`.

- Fixed an issue where `OpenAIRealtimeBetaLLMService` function calling resulted
  in an error.

- Fixed an issue in `AudioBufferProcessor` where the last audio buffer was not
  being processed, in cases where the `_user_audio_buffer` was smaller than the
  buffer size.

### Performance

- Replaced audio resampling library `resampy` with `soxr`. Resampling a 2:21s
  audio file from 24KHz to 16KHz took 1.41s with `resampy` and 0.031s with
  `soxr` with similar audio quality.

### Other

- Added initial unit test infrastructure.

## [0.0.53] - 2025-01-18

### Added

- Added `ElevenLabsHttpTTSService` which uses EleveLabs' HTTP API instead of the
  websocket one.

- Introduced pipeline frame observers. Observers can view all the frames that go
  through the pipeline without the need to inject processors in the
  pipeline. This can be useful, for example, to implement frame loggers or
  debuggers among other things. The example
  `examples/foundational/30-observer.py` shows how to add an observer to a
  pipeline for debugging.

- Introduced heartbeat frames. The pipeline task can now push periodic
  heartbeats down the pipeline when `enable_heartbeats=True`. Heartbeats are
  system frames that are supposed to make it all the way to the end of the
  pipeline. When a heartbeat frame is received the traversing time (i.e. the
  time it took to go through the whole pipeline) will be displayed (with TRACE
  logging) otherwise a warning will be shown. The example
  `examples/foundational/31-heartbeats.py` shows how to enable heartbeats and
  forces warnings to be displayed.

- Added `LLMTextFrame` and `TTSTextFrame` which should be pushed by LLM and TTS
  services respectively instead of `TextFrame`s.

- Added `OpenRouter` for OpenRouter integration with an OpenAI-compatible
  interface. Added foundational example `14m-function-calling-openrouter.py`.

- Added a new `WebsocketService` based class for TTS services, containing
  base functions and retry logic.

- Added `DeepSeekLLMService` for DeepSeek integration with an OpenAI-compatible
  interface. Added foundational example `14l-function-calling-deepseek.py`.

- Added `FunctionCallResultProperties` dataclass to provide a structured way to
  control function call behavior, including:

  - `run_llm`: Controls whether to trigger LLM completion
  - `on_context_updated`: Optional callback triggered after context update

- Added a new foundational example `07e-interruptible-playht-http.py` for easy
  testing of `PlayHTHttpTTSService`.

- Added support for Google TTS Journey voices in `GoogleTTSService`.

- Added `29-livekit-audio-chat.py`, as a new foundational examples for
  `LiveKitTransportLayer`.

- Added `enable_prejoin_ui`, `max_participants` and `start_video_off` params
  to `DailyRoomProperties`.

- Added `session_timeout` to `FastAPIWebsocketTransport` and
  `WebsocketServerTransport` for configuring session timeouts (in
  seconds). Triggers `on_session_timeout` for custom timeout handling.
  See [examples/websocket-server/bot.py](https://github.com/pipecat-ai/pipecat/blob/main/examples/websocket-server/bot.py).

- Added the new modalities option and helper function to set Gemini output
  modalities.

- Added `examples/foundational/26d-gemini-multimodal-live-text.py` which is
  using Gemini as TEXT modality and using another TTS provider for TTS process.

### Changed

- Modified `UserIdleProcessor` to start monitoring only after first
  conversation activity (`UserStartedSpeakingFrame` or
  `BotStartedSpeakingFrame`) instead of immediately.

- Modified `OpenAIAssistantContextAggregator` to support controlled completions
  and to emit context update callbacks via `FunctionCallResultProperties`.

- Added `aws_session_token` to the `PollyTTSService`.

- Changed the default model for `PlayHTHttpTTSService` to `Play3.0-mini-http`.

- `api_key`, `aws_access_key_id` and `region` are no longer required parameters
  for the PollyTTSService (AWSTTSService)

- Added `session_timeout` example in `examples/websocket-server/bot.py` to
  handle session timeout event.

- Changed `InputParams` in
  `src/pipecat/services/gemini_multimodal_live/gemini.py` to support different
  modalities.

- Changed `DeepgramSTTService` to send `finalize` event whenever VAD detects
  `UserStoppedSpeakingFrame`. This helps in faster transcriptions and clearing
  the `Deepgram` audio buffer.

### Fixed

- Fixed an issue where `DeepgramSTTService` was not generating metrics using
  pipeline's VAD.

- Fixed `UserIdleProcessor` not properly propagating `EndFrame`s through the
  pipeline.

- Fixed an issue where websocket based TTS services could incorrectly terminate
  their connection due to a retry counter not resetting.

- Fixed a `PipelineTask` issue that would cause a dangling task after stopping
  the pipeline with an `EndFrame`.

- Fixed an import issue for `PlayHTHttpTTSService`.

- Fixed an issue where languages couldn't be used with the `PlayHTHttpTTSService`.

- Fixed an issue where `OpenAIRealtimeBetaLLMService` audio chunks were hitting
  an error when truncating audio content.

- Fixed an issue where setting the voice and model for `RimeHttpTTSService`
  wasn't working.

- Fixed an issue where `IdleFrameProcessor` and `UserIdleProcessor` were getting
  initialized before the start of the pipeline.

## [0.0.52] - 2024-12-24

### Added

- Constructor arguments for GoogleLLMService to directly set tools and tool_config.

- Smart turn detection example (`22d-natural-conversation-gemini-audio.py`) that
  leverages Gemini 2.0 capabilities ().
  (see https://x.com/kwindla/status/1870974144831275410)

- Added `DailyTransport.send_dtmf()` to send dial-out DTMF tones.

- Added `DailyTransport.sip_call_transfer()` to forward SIP and PSTN calls to
  another address or number. For example, transfer a SIP call to a different
  SIP address or transfer a PSTN phone number to a different PSTN phone number.

- Added `DailyTransport.sip_refer()` to transfer incoming SIP/PSTN calls from
  outside Daily to another SIP/PSTN address.

- Added an `auto_mode` input parameter to `ElevenLabsTTSService`. `auto_mode`
  is set to `True` by default. Enabling this setting disables the chunk
  schedule and all buffers, which reduces latency.

- Added `KoalaFilter` which implement on device noise reduction using Koala
  Noise Suppression.
  (see https://picovoice.ai/platform/koala/)

- Added `CerebrasLLMService` for Cerebras integration with an OpenAI-compatible
  interface. Added foundational example `14k-function-calling-cerebras.py`.

- Pipecat now supports Python 3.13. We had a dependency on the `audioop` package
  which was deprecated and now removed on Python 3.13. We are now using
  `audioop-lts` (https://github.com/AbstractUmbra/audioop) to provide the same
  functionality.

- Added timestamped conversation transcript support:

  - New `TranscriptProcessor` factory provides access to user and assistant
    transcript processors.
  - `UserTranscriptProcessor` processes user speech with timestamps from
    transcription.
  - `AssistantTranscriptProcessor` processes assistant responses with LLM
    context timestamps.
  - Messages emitted with ISO 8601 timestamps indicating when they were spoken.
  - Supports all LLM formats (OpenAI, Anthropic, Google) via standard message
    format.
  - New examples: `28a-transcription-processor-openai.py`,
    `28b-transcription-processor-anthropic.py`, and
    `28c-transcription-processor-gemini.py`.

- Add support for more languages to ElevenLabs (Arabic, Croatian, Filipino,
  Tamil) and PlayHT (Afrikans, Albanian, Amharic, Arabic, Bengali, Croatian,
  Galician, Hebrew, Mandarin, Serbian, Tagalog, Urdu, Xhosa).

### Changed

- `PlayHTTTSService` uses the new v4 websocket API, which also fixes an issue
  where text inputted to the TTS didn't return audio.

- The default model for `ElevenLabsTTSService` is now `eleven_flash_v2_5`.

- `OpenAIRealtimeBetaLLMService` now takes a `model` parameter in the
  constructor.

- Updated the default model for the `OpenAIRealtimeBetaLLMService`.

- Room expiration (`exp`) in `DailyRoomProperties` is now optional (`None`) by
  default instead of automatically setting a 5-minute expiration time. You must
  explicitly set expiration time if desired.

### Deprecated

- `AWSTTSService` is now deprecated, use `PollyTTSService` instead.

### Fixed

- Fixed token counting in `GoogleLLMService`. Tokens were summed incorrectly
  (double-counted in many cases).

- Fixed an issue that could cause the bot to stop talking if there was a user
  interruption before getting any audio from the TTS service.

- Fixed an issue that would cause `ParallelPipeline` to handle `EndFrame`
  incorrectly causing the main pipeline to not terminate or terminate too early.

- Fixed an audio stuttering issue in `FastPitchTTSService`.

- Fixed a `BaseOutputTransport` issue that was causing non-audio frames being
  processed before the previous audio frames were played. This will allow, for
  example, sending a frame `A` after a `TTSSpeakFrame` and the frame `A` will
  only be pushed downstream after the audio generated from `TTSSpeakFrame` has
  been spoken.

- Fixed a `DeepgramSTTService` issue that was causing language to be passed as
  an object instead of a string resulting in the connection to fail.

## [0.0.51] - 2024-12-16

### Fixed

- Fixed an issue in websocket-based TTS services that was causing infinite
  reconnections (Cartesia, ElevenLabs, PlayHT and LMNT).

## [0.0.50] - 2024-12-11

### Added

- Added `GeminiMultimodalLiveLLMService`. This is an integration for Google's
  Gemini Multimodal Live API, supporting:

  - Real-time audio and video input processing
  - Streaming text responses with TTS
  - Audio transcription for both user and bot speech
  - Function calling
  - System instructions and context management
  - Dynamic parameter updates (temperature, top_p, etc.)

- Added `AudioTranscriber` utility class for handling audio transcription with
  Gemini models.

- Added new context classes for Gemini:

  - `GeminiMultimodalLiveContext`
  - `GeminiMultimodalLiveUserContextAggregator`
  - `GeminiMultimodalLiveAssistantContextAggregator`
  - `GeminiMultimodalLiveContextAggregatorPair`

- Added new foundational examples for `GeminiMultimodalLiveLLMService`:

  - `26-gemini-multimodal-live.py`
  - `26a-gemini-multimodal-live-transcription.py`
  - `26b-gemini-multimodal-live-video.py`
  - `26c-gemini-multimodal-live-video.py`

- Added `SimliVideoService`. This is an integration for Simli AI avatars.
  (see https://www.simli.com)

- Added NVIDIA Riva's `FastPitchTTSService` and `ParakeetSTTService`.
  (see https://www.nvidia.com/en-us/ai-data-science/products/riva/)

- Added `IdentityFilter`. This is the simplest frame filter that lets through
  all incoming frames.

- New `STTMuteStrategy` called `FUNCTION_CALL` which mutes the STT service
  during LLM function calls.

- `DeepgramSTTService` now exposes two event handlers `on_speech_started` and
  `on_utterance_end` that could be used to implement interruptions. See new
  example `examples/foundational/07c-interruptible-deepgram-vad.py`.

- Added `GroqLLMService`, `GrokLLMService`, and `NimLLMService` for Groq, Grok,
  and NVIDIA NIM API integration, with an OpenAI-compatible interface.

- New examples demonstrating function calling with Groq, Grok, Azure OpenAI,
  Fireworks, and NVIDIA NIM: `14f-function-calling-groq.py`,
  `14g-function-calling-grok.py`, `14h-function-calling-azure.py`,
  `14i-function-calling-fireworks.py`, and `14j-function-calling-nvidia.py`.

- In order to obtain the audio stored by the `AudioBufferProcessor` you can now
  also register an `on_audio_data` event handler. The `on_audio_data` handler
  will be called every time `buffer_size` (a new constructor argument) is
  reached. If `buffer_size` is 0 (default) you need to manually get the audio as
  before using `AudioBufferProcessor.merge_audio_buffers()`.

```
@audiobuffer.event_handler("on_audio_data")
async def on_audio_data(processor, audio, sample_rate, num_channels):
    await save_audio(audio, sample_rate, num_channels)
```

- Added a new RTVI message called `disconnect-bot`, which when handled pushes
  an `EndFrame` to trigger the pipeline to stop.

### Changed

- `STTMuteFilter` now supports multiple simultaneous muting strategies.

- `XTTSService` language now defaults to `Language.EN`.

- `SoundfileMixer` doesn't resample input files anymore to avoid startup
  delays. The sample rate of the provided sound files now need to match the
  sample rate of the output transport.

- Input frames (audio, image and transport messages) are now system frames. This
  means they are processed immediately by all processors instead of being queued
  internally.

- Expanded the transcriptions.language module to support a superset of
  languages.

- Updated STT and TTS services with language options that match the supported
  languages for each service.

- Updated the `AzureLLMService` to use the `OpenAILLMService`. Updated the
  `api_version` to `2024-09-01-preview`.

- Updated the `FireworksLLMService` to use the `OpenAILLMService`. Updated the
  default model to `accounts/fireworks/models/firefunction-v2`.

- Updated the `simple-chatbot` example to include a Javascript and React client
  example, using RTVI JS and React.

### Removed

- Removed `AppFrame`. This was used as a special user custom frame, but there's
  actually no use case for that.

### Fixed

- Fixed a `ParallelPipeline` issue that would cause system frames to be queued.

- Fixed `FastAPIWebsocketTransport` so it can work with binary data (e.g. using
  the protobuf serializer).

- Fixed an issue in `CartesiaTTSService` that could cause previous audio to be
  received after an interruption.

- Fixed Cartesia, ElevenLabs, LMNT and PlayHT TTS websocket
  reconnection. Before, if an error occurred no reconnection was happening.

- Fixed a `BaseOutputTransport` issue that was causing audio to be discarded
  after an `EndFrame` was received.

- Fixed an issue in `WebsocketServerTransport` and `FastAPIWebsocketTransport`
  that would cause a busy loop when using audio mixer.

- Fixed a `DailyTransport` and `LiveKitTransport` issue where connections were
  being closed in the input transport prematurely. This was causing frames
  queued inside the pipeline being discarded.

- Fixed an issue in `DailyTransport` that would cause some internal callbacks to
  not be executed.

- Fixed an issue where other frames were being processed while a `CancelFrame`
  was being pushed down the pipeline.

- `AudioBufferProcessor` now handles interruptions properly.

- Fixed a `WebsocketServerTransport` issue that would prevent interruptions with
  `TwilioSerializer` from working.

- `DailyTransport.capture_participant_video` now allows capturing user's screen
  share by simply passing `video_source="screenVideo"`.

- Fixed Google Gemini message handling to properly convert appended messages to
  Gemini's required format.

- Fixed an issue with `FireworksLLMService` where chat completions were failing
  by removing the `stream_options` from the chat completion options.

## [0.0.49] - 2024-11-17

### Added

- Added RTVI `on_bot_started` event which is useful in a single turn
  interaction.

- Added `DailyTransport` events `dialin-connected`, `dialin-stopped`,
  `dialin-error` and `dialin-warning`. Needs daily-python >= 0.13.0.

- Added `RimeHttpTTSService` and the `07q-interruptible-rime.py` foundational
  example.

- Added `STTMuteFilter`, a general-purpose processor that combines STT
  muting and interruption control. When active, it prevents both transcription
  and interruptions during bot speech. The processor supports multiple
  strategies: `FIRST_SPEECH` (mute only during bot's first
  speech), `ALWAYS` (mute during all bot speech), or `CUSTOM` (using provided
  callback).

- Added `STTMuteFrame`, a control frame that enables/disables speech
  transcription in STT services.

## [0.0.48] - 2024-11-10 "Antonio release"

### Added

- There's now an input queue in each frame processor. When you call
  `FrameProcessor.push_frame()` this will internally call
  `FrameProcessor.queue_frame()` on the next processor (upstream or downstream)
  and the frame will be internally queued (except system frames). Then, the
  queued frames will get processed. With this input queue it is also possible
  for FrameProcessors to block processing more frames by calling
  `FrameProcessor.pause_processing_frames()`. The way to resume processing
  frames is by calling `FrameProcessor.resume_processing_frames()`.

- Added audio filter `NoisereduceFilter`.

- Introduce input transport audio filters (`BaseAudioFilter`). Audio filters can
  be used to remove background noises before audio is sent to VAD.

- Introduce output transport audio mixers (`BaseAudioMixer`). Output transport
  audio mixers can be used, for example, to add background sounds or any other
  audio mixing functionality before the output audio is actually written to the
  transport.

- Added `GatedOpenAILLMContextAggregator`. This aggregator keeps the last
  received OpenAI LLM context frame and it doesn't let it through until the
  notifier is notified.

- Added `WakeNotifierFilter`. This processor expects a list of frame types and
  will execute a given callback predicate when a frame of any of those type is
  being processed. If the callback returns true the notifier will be notified.

- Added `NullFilter`. A null filter doesn't push any frames upstream or
  downstream. This is usually used to disable one of the pipelines in
  `ParallelPipeline`.

- Added `EventNotifier`. This can be used as a very simple synchronization
  feature between processors.

- Added `TavusVideoService`. This is an integration for Tavus digital twins.
  (see https://www.tavus.io/)

- Added `DailyTransport.update_subscriptions()`. This allows you to have fine
  grained control of what media subscriptions you want for each participant in a
  room.

- Added audio filter `KrispFilter`.

### Changed

- The following `DailyTransport` functions are now `async` which means they need
  to be awaited: `start_dialout`, `stop_dialout`, `start_recording`,
  `stop_recording`, `capture_participant_transcription` and
  `capture_participant_video`.

- Changed default output sample rate to 24000. This changes all TTS service to
  output to 24000 and also the default output transport sample rate. This
  improves audio quality at the cost of some extra bandwidth.

- `AzureTTSService` now uses Azure websockets instead of HTTP requests.

- The previous `AzureTTSService` HTTP implementation is now
  `AzureHttpTTSService`.

### Fixed

- Websocket transports (FastAPI and Websocket) now synchronize with time before
  sending data. This allows for interruptions to just work out of the box.

- Improved bot speaking detection for all TTS services by using actual bot
  audio.

- Fixed an issue that was generating constant bot started/stopped speaking
  frames for HTTP TTS services.

- Fixed an issue that was causing stuttering with AWS TTS service.

- Fixed an issue with PlayHTTTSService, where the TTFB metrics were reporting
  very small time values.

- Fixed an issue where AzureTTSService wasn't initializing the specified
  language.

### Other

- Add `23-bot-background-sound.py` foundational example.

- Added a new foundational example `22-natural-conversation.py`. This example
  shows how to achieve a more natural conversation detecting when the user ends
  statement.

## [0.0.47] - 2024-10-22

### Added

- Added `AssemblyAISTTService` and corresponding foundational examples
  `07o-interruptible-assemblyai.py` and `13d-assemblyai-transcription.py`.

- Added a foundational example for Gladia transcription:
  `13c-gladia-transcription.py`

### Changed

- Updated `GladiaSTTService` to use the V2 API.

- Changed `DailyTransport` transcription model to `nova-2-general`.

### Fixed

- Fixed an issue that would cause an import error when importing
  `SileroVADAnalyzer` from the old package `pipecat.vad.silero`.

- Fixed `enable_usage_metrics` to control LLM/TTS usage metrics separately
  from `enable_metrics`.

## [0.0.46] - 2024-10-19

### Added

- Added `audio_passthrough` parameter to `STTService`. If enabled it allows
  audio frames to be pushed downstream in case other processors need them.

- Added input parameter options for `PlayHTTTSService` and
  `PlayHTHttpTTSService`.

### Changed

- Changed `DeepgramSTTService` model to `nova-2-general`.

- Moved `SileroVAD` audio processor to `processors.audio.vad`.

- Module `utils.audio` is now `audio.utils`. A new `resample_audio` function has
  been added.

- `PlayHTTTSService` now uses PlayHT websockets instead of HTTP requests.

- The previous `PlayHTTTSService` HTTP implementation is now
  `PlayHTHttpTTSService`.

- `PlayHTTTSService` and `PlayHTHttpTTSService` now use a `voice_engine` of
  `PlayHT3.0-mini`, which allows for multi-lingual support.

- Renamed `OpenAILLMServiceRealtimeBeta` to `OpenAIRealtimeBetaLLMService` to
  match other services.

### Deprecated

- `LLMUserResponseAggregator` and `LLMAssistantResponseAggregator` are
  mostly deprecated, use `OpenAILLMContext` instead.

- The `vad` package is now deprecated and `audio.vad` should be used
  instead. The `avd` package will get removed in a future release.

### Fixed

- Fixed an issue that would cause an error if no VAD analyzer was passed to
  `LiveKitTransport` params.

- Fixed `SileroVAD` processor to support interruptions properly.

### Other

- Added `examples/foundational/07-interruptible-vad.py`. This is the same as
  `07-interruptible.py` but using the `SileroVAD` processor instead of passing
  the `VADAnalyzer` in the transport.

## [0.0.45] - 2024-10-16

### Changed

- Metrics messages have moved out from the transport's base output into RTVI.

## [0.0.44] - 2024-10-15

### Added

- Added support for OpenAI Realtime API with the new
  `OpenAILLMServiceRealtimeBeta` processor.
  (see https://platform.openai.com/docs/guides/realtime/overview)

- Added `RTVIBotTranscriptionProcessor` which will send the RTVI
  `bot-transcription` protocol message. These are TTS text aggregated (into
  sentences) messages.

- Added new input params to the `MarkdownTextFilter` utility. You can set
  `filter_code` to filter code from text and `filter_tables` to filter tables
  from text.

- Added `CanonicalMetricsService`. This processor uses the new
  `AudioBufferProcessor` to capture conversation audio and later send it to
  Canonical AI.
  (see https://canonical.chat/)

- Added `AudioBufferProcessor`. This processor can be used to buffer mixed user and
  bot audio. This can later be saved into an audio file or processed by some
  audio analyzer.

- Added `on_first_participant_joined` event to `LiveKitTransport`.

### Changed

- LLM text responses are now logged properly as unicode characters.

- `UserStartedSpeakingFrame`, `UserStoppedSpeakingFrame`,
  `BotStartedSpeakingFrame`, `BotStoppedSpeakingFrame`, `BotSpeakingFrame` and
  `UserImageRequestFrame` are now based from `SystemFrame`

### Fixed

- Merge `RTVIBotLLMProcessor`/`RTVIBotLLMTextProcessor` and
  `RTVIBotTTSProcessor`/`RTVIBotTTSTextProcessor` to avoid out of order issues.

- Fixed an issue in RTVI protocol that could cause a `bot-llm-stopped` or
  `bot-tts-stopped` message to be sent before a `bot-llm-text` or `bot-tts-text`
  message.

- Fixed `DeepgramSTTService` constructor settings not being merged with default
  ones.

- Fixed an issue in Daily transport that would cause tasks to be hanging if
  urgent transport messages were being sent from a transport event handler.

- Fixed an issue in `BaseOutputTransport` that would cause `EndFrame` to be
  pushed downed too early and call `FrameProcessor.cleanup()` before letting the
  transport stop properly.

## [0.0.43] - 2024-10-10

### Added

- Added a new util called `MarkdownTextFilter` which is a subclass of a new
  base class called `BaseTextFilter`. This is a configurable utility which
  is intended to filter text received by TTS services.

- Added new `RTVIUserLLMTextProcessor`. This processor will send an RTVI
  `user-llm-text` message with the user content's that was sent to the LLM.

### Changed

- `TransportMessageFrame` doesn't have an `urgent` field anymore, instead
  there's now a `TransportMessageUrgentFrame` which is a `SystemFrame` and
  therefore skip all internal queuing.

- For TTS services, convert inputted languages to match each service's language
  format

### Fixed

- Fixed an issue where changing a language with the Deepgram STT service
  wouldn't apply the change. This was fixed by disconnecting and reconnecting
  when the language changes.

## [0.0.42] - 2024-10-02

### Added

- `SentryMetrics` has been added to report frame processor metrics to
  Sentry. This is now possible because `FrameProcessorMetrics` can now be passed
  to `FrameProcessor`.

- Added Google TTS service and corresponding foundational example
  `07n-interruptible-google.py`

- Added AWS Polly TTS support and `07m-interruptible-aws.py` as an example.

- Added InputParams to Azure TTS service.

- Added `LivekitTransport` (audio-only for now).

- RTVI 0.2.0 is now supported.

- All `FrameProcessors` can now register event handlers.

```
tts = SomeTTSService(...)

@tts.event_handler("on_connected"):
async def on_connected(processor):
  ...
```

- Added `AsyncGeneratorProcessor`. This processor can be used together with a
  `FrameSerializer` as an async generator. It provides a `generator()` function
  that returns an `AsyncGenerator` and that yields serialized frames.

- Added `EndTaskFrame` and `CancelTaskFrame`. These are new frames that are
  meant to be pushed upstream to tell the pipeline task to stop nicely or
  immediately respectively.

- Added configurable LLM parameters (e.g., temperature, top_p, max_tokens, seed)
  for OpenAI, Anthropic, and Together AI services along with corresponding
  setter functions.

- Added `sample_rate` as a constructor parameter for TTS services.

- Pipecat has a pipeline-based architecture. The pipeline consists of frame
  processors linked to each other. The elements traveling across the pipeline
  are called frames.

  To have a deterministic behavior the frames traveling through the pipeline
  should always be ordered, except system frames which are out-of-band
  frames. To achieve that, each frame processor should only output frames from a
  single task.

  In this version all the frame processors have their own task to push
  frames. That is, when `push_frame()` is called the given frame will be put
  into an internal queue (with the exception of system frames) and a frame
  processor task will push it out.

- Added pipeline clocks. A pipeline clock is used by the output transport to
  know when a frame needs to be presented. For that, all frames now have an
  optional `pts` field (prensentation timestamp). There's currently just one
  clock implementation `SystemClock` and the `pts` field is currently only used
  for `TextFrame`s (audio and image frames will be next).

- A clock can now be specified to `PipelineTask` (defaults to
  `SystemClock`). This clock will be passed to each frame processor via the
  `StartFrame`.

- Added `CartesiaHttpTTSService`.

- `DailyTransport` now supports setting the audio bitrate to improve audio
  quality through the `DailyParams.audio_out_bitrate` parameter. The new
  default is 96kbps.

- `DailyTransport` now uses the number of audio output channels (1 or 2) to set
  mono or stereo audio when needed.

- Interruptions support has been added to `TwilioFrameSerializer` when using
  `FastAPIWebsocketTransport`.

- Added new `LmntTTSService` text-to-speech service.
  (see https://www.lmnt.com/)

- Added `TTSModelUpdateFrame`, `TTSLanguageUpdateFrame`, `STTModelUpdateFrame`,
  and `STTLanguageUpdateFrame` frames to allow you to switch models, language
  and voices in TTS and STT services.

- Added new `transcriptions.Language` enum.

### Changed

- Context frames are now pushed downstream from assistant context aggregators.

- Removed Silero VAD torch dependency.

- Updated individual update settings frame classes into a single
  `ServiceUpdateSettingsFrame` class.

- We now distinguish between input and output audio and image frames. We
  introduce `InputAudioRawFrame`, `OutputAudioRawFrame`, `InputImageRawFrame`
  and `OutputImageRawFrame` (and other subclasses of those). The input frames
  usually come from an input transport and are meant to be processed inside the
  pipeline to generate new frames. However, the input frames will not be sent
  through an output transport. The output frames can also be processed by any
  frame processor in the pipeline and they are allowed to be sent by the output
  transport.

- `ParallelTask` has been renamed to `SyncParallelPipeline`. A
  `SyncParallelPipeline` is a frame processor that contains a list of different
  pipelines to be executed concurrently. The difference between a
  `SyncParallelPipeline` and a `ParallelPipeline` is that, given an input frame,
  the `SyncParallelPipeline` will wait for all the internal pipelines to
  complete. This is achieved by making sure the last processor in each of the
  pipelines is synchronous (e.g. an HTTP-based service that waits for the
  response).

- `StartFrame` is back a system frame to make sure it's processed immediately by
  all processors. `EndFrame` stays a control frame since it needs to be ordered
  allowing the frames in the pipeline to be processed.

- Updated `MoondreamService` revision to `2024-08-26`.

- `CartesiaTTSService` and `ElevenLabsTTSService` now add presentation
  timestamps to their text output. This allows the output transport to push the
  text frames downstream at almost the same time the words are spoken. We say
  "almost" because currently the audio frames don't have presentation timestamp
  but they should be played at roughly the same time.

- `DailyTransport.on_joined` event now returns the full session data instead of
  just the participant.

- `CartesiaTTSService` is now a subclass of `TTSService`.

- `DeepgramSTTService` is now a subclass of `STTService`.

- `WhisperSTTService` is now a subclass of `SegmentedSTTService`. A
  `SegmentedSTTService` is a `STTService` where the provided audio is given in a
  big chunk (i.e. from when the user starts speaking until the user stops
  speaking) instead of a continous stream.

### Fixed

- Fixed OpenAI multiple function calls.

- Fixed a Cartesia TTS issue that would cause audio to be truncated in some
  cases.

- Fixed a `BaseOutputTransport` issue that would stop audio and video rendering
  tasks (after receiving and `EndFrame`) before the internal queue was emptied,
  causing the pipeline to finish prematurely.

- `StartFrame` should be the first frame every processor receives to avoid
  situations where things are not initialized (because initialization happens on
  `StartFrame`) and other frames come in resulting in undesired behavior.

### Performance

- `obj_id()` and `obj_count()` now use `itertools.count` avoiding the need of
  `threading.Lock`.

### Other

- Pipecat now uses Ruff as its formatter (https://github.com/astral-sh/ruff).

## [0.0.41] - 2024-08-22

### Added

- Added `LivekitFrameSerializer` audio frame serializer.

### Fixed

- Fix `FastAPIWebsocketOutputTransport` variable name clash with subclass.

- Fix an `AnthropicLLMService` issue with empty arguments in function calling.

### Other

- Fixed `studypal` example errors.

## [0.0.40] - 2024-08-20

### Added

- VAD parameters can now be dynamicallt updated using the
  `VADParamsUpdateFrame`.

- `ErrorFrame` has now a `fatal` field to indicate the bot should exit if a
  fatal error is pushed upstream (false by default). A new `FatalErrorFrame`
  that sets this flag to true has been added.

- `AnthropicLLMService` now supports function calling and initial support for
  prompt caching.
  (see https://www.anthropic.com/news/prompt-caching)

- `ElevenLabsTTSService` can now specify ElevenLabs input parameters such as
  `output_format`.

- `TwilioFrameSerializer` can now specify Twilio's and Pipecat's desired sample
  rates to use.

- Added new `on_participant_updated` event to `DailyTransport`.

- Added `DailyRESTHelper.delete_room_by_name()` and
  `DailyRESTHelper.delete_room_by_url()`.

- Added LLM and TTS usage metrics. Those are enabled when
  `PipelineParams.enable_usage_metrics` is True.

- `AudioRawFrame`s are now pushed downstream from the base output
  transport. This allows capturing the exact words the bot says by adding an STT
  service at the end of the pipeline.

- Added new `GStreamerPipelineSource`. This processor can generate image or
  audio frames from a GStreamer pipeline (e.g. reading an MP4 file, and RTP
  stream or anything supported by GStreamer).

- Added `TransportParams.audio_out_is_live`. This flag is False by default and
  it is useful to indicate we should not synchronize audio with sporadic images.

- Added new `BotStartedSpeakingFrame` and `BotStoppedSpeakingFrame` control
  frames. These frames are pushed upstream and they should wrap
  `BotSpeakingFrame`.

- Transports now allow you to register event handlers without decorators.

### Changed

- Support RTVI message protocol 0.1. This includes new messages, support for
  messages responses, support for actions, configuration, webhooks and a bunch
  of new cool stuff.
  (see https://docs.rtvi.ai/)

- `SileroVAD` dependency is now imported via pip's `silero-vad` package.

- `ElevenLabsTTSService` now uses `eleven_turbo_v2_5` model by default.

- `BotSpeakingFrame` is now a control frame.

- `StartFrame` is now a control frame similar to `EndFrame`.

- `DeepgramTTSService` now is more customizable. You can adjust the encoding and
  sample rate.

### Fixed

- `TTSStartFrame` and `TTSStopFrame` are now sent when TTS really starts and
  stops. This allows for knowing when the bot starts and stops speaking even
  with asynchronous services (like Cartesia).

- Fixed `AzureSTTService` transcription frame timestamps.

- Fixed an issue with `DailyRESTHelper.create_room()` expirations which would
  cause this function to stop working after the initial expiration elapsed.

- Improved `EndFrame` and `CancelFrame` handling. `EndFrame` should end things
  gracefully while a `CancelFrame` should cancel all running tasks as soon as
  possible.

- Fixed an issue in `AIService` that would cause a yielded `None` value to be
  processed.

- RTVI's `bot-ready` message is now sent when the RTVI pipeline is ready and
  a first participant joins.

- Fixed a `BaseInputTransport` issue that was causing incoming system frames to
  be queued instead of being pushed immediately.

- Fixed a `BaseInputTransport` issue that was causing start/stop interruptions
  incoming frames to not cancel tasks and be processed properly.

### Other

- Added `studypal` example (from to the Cartesia folks!).

- Most examples now use Cartesia.

- Added examples `foundational/19a-tools-anthropic.py`,
  `foundational/19b-tools-video-anthropic.py` and
  `foundational/19a-tools-togetherai.py`.

- Added examples `foundational/18-gstreamer-filesrc.py` and
  `foundational/18a-gstreamer-videotestsrc.py` that show how to use
  `GStreamerPipelineSource`

- Remove `requests` library usage.

- Cleanup examples and use `DailyRESTHelper`.

## [0.0.39] - 2024-07-23

### Fixed

- Fixed a regression introduced in 0.0.38 that would cause Daily transcription
  to stop the Pipeline.

## [0.0.38] - 2024-07-23

### Added

- Added `force_reload`, `skip_validation` and `trust_repo` to `SileroVAD` and
  `SileroVADAnalyzer`. This allows caching and various GitHub repo validations.

- Added `send_initial_empty_metrics` flag to `PipelineParams` to request for
  initial empty metrics (zero values). True by default.

### Fixed

- Fixed initial metrics format. It was using the wrong keys name/time instead of
  processor/value.

- STT services should be using ISO 8601 time format for transcription frames.

- Fixed an issue that would cause Daily transport to show a stop transcription
  error when actually none occurred.

## [0.0.37] - 2024-07-22

### Added

- Added `RTVIProcessor` which implements the RTVI-AI standard.
  See https://github.com/rtvi-ai

- Added `BotInterruptionFrame` which allows interrupting the bot while talking.

- Added `LLMMessagesAppendFrame` which allows appending messages to the current
  LLM context.

- Added `LLMMessagesUpdateFrame` which allows changing the LLM context for the
  one provided in this new frame.

- Added `LLMModelUpdateFrame` which allows updating the LLM model.

- Added `TTSSpeakFrame` which causes the bot say some text. This text will not
  be part of the LLM context.

- Added `TTSVoiceUpdateFrame` which allows updating the TTS voice.

### Removed

- We remove the `LLMResponseStartFrame` and `LLMResponseEndFrame` frames. These
  were added in the past to properly handle interruptions for the
  `LLMAssistantContextAggregator`. But the `LLMContextAggregator` is now based
  on `LLMResponseAggregator` which handles interruptions properly by just
  processing the `StartInterruptionFrame`, so there's no need for these extra
  frames any more.

### Fixed

- Fixed an issue with `StatelessTextTransformer` where it was pushing a string
  instead of a `TextFrame`.

- `TTSService` end of sentence detection has been improved. It now works with
  acronyms, numbers, hours and others.

- Fixed an issue in `TTSService` that would not properly flush the current
  aggregated sentence if an `LLMFullResponseEndFrame` was found.

### Performance

- `CartesiaTTSService` now uses websockets which improves speed. It also
  leverages the new Cartesia contexts which maintains generated audio prosody
  when multiple inputs are sent, therefore improving audio quality a lot.

## [0.0.36] - 2024-07-02

### Added

- Added `GladiaSTTService`.
  See https://docs.gladia.io/chapters/speech-to-text-api/pages/live-speech-recognition

- Added `XTTSService`. This is a local Text-To-Speech service.
  See https://github.com/coqui-ai/TTS

- Added `UserIdleProcessor`. This processor can be used to wait for any
  interaction with the user. If the user doesn't say anything within a given
  timeout a provided callback is called.

- Added `IdleFrameProcessor`. This processor can be used to wait for frames
  within a given timeout. If no frame is received within the timeout a provided
  callback is called.

- Added new frame `BotSpeakingFrame`. This frame will be continuously pushed
  upstream while the bot is talking.

- It is now possible to specify a Silero VAD version when using `SileroVADAnalyzer`
  or `SileroVAD`.

- Added `AysncFrameProcessor` and `AsyncAIService`. Some services like
  `DeepgramSTTService` need to process things asynchronously. For example, audio
  is sent to Deepgram but transcriptions are not returned immediately. In these
  cases we still require all frames (except system frames) to be pushed
  downstream from a single task. That's what `AsyncFrameProcessor` is for. It
  creates a task and all frames should be pushed from that task. So, whenever a
  new Deepgram transcription is ready that transcription will also be pushed
  from this internal task.

- The `MetricsFrame` now includes processing metrics if metrics are enabled. The
  processing metrics indicate the time a processor needs to generate all its
  output. Note that not all processors generate these kind of metrics.

### Changed

- `WhisperSTTService` model can now also be a string.

- Added missing \* keyword separators in services.

### Fixed

- `WebsocketServerTransport` doesn't try to send frames anymore if serializers
  returns `None`.

- Fixed an issue where exceptions that occurred inside frame processors were
  being swallowed and not displayed.

- Fixed an issue in `FastAPIWebsocketTransport` where it would still try to send
  data to the websocket after being closed.

### Other

- Added Fly.io deployment example in `examples/deployment/flyio-example`.

- Added new `17-detect-user-idle.py` example that shows how to use the new
  `UserIdleProcessor`.

## [0.0.35] - 2024-06-28

### Changed

- `FastAPIWebsocketParams` now require a serializer.

- `TwilioFrameSerializer` now requires a `streamSid`.

### Fixed

- Silero VAD number of frames needs to be 512 for 16000 sample rate or 256 for
  8000 sample rate.

## [0.0.34] - 2024-06-25

### Fixed

- Fixed an issue with asynchronous STT services (Deepgram and Azure) that could
  interruptions to ignore transcriptions.

- Fixed an issue introduced in 0.0.33 that would cause the LLM to generate
  shorter output.

## [0.0.33] - 2024-06-25

### Changed

- Upgraded to Cartesia's new Python library 1.0.0. `CartesiaTTSService` now
  expects a voice ID instead of a voice name (you can get the voice ID from
  Cartesia's playground). You can also specify the audio `sample_rate` and
  `encoding` instead of the previous `output_format`.

### Fixed

- Fixed an issue with asynchronous STT services (Deepgram and Azure) that could
  cause static audio issues and interruptions to not work properly when dealing
  with multiple LLMs sentences.

- Fixed an issue that could mix new LLM responses with previous ones when
  handling interruptions.

- Fixed a Daily transport blocking situation that occurred while reading audio
  frames after a participant left the room. Needs daily-python >= 0.10.1.

## [0.0.32] - 2024-06-22

### Added

- Allow specifying a `DeepgramSTTService` url which allows using on-prem
  Deepgram.

- Added new `FastAPIWebsocketTransport`. This is a new websocket transport that
  can be integrated with FastAPI websockets.

- Added new `TwilioFrameSerializer`. This is a new serializer that knows how to
  serialize and deserialize audio frames from Twilio.

- Added Daily transport event: `on_dialout_answered`. See
  https://reference-python.daily.co/api_reference.html#daily.EventHandler

- Added new `AzureSTTService`. This allows you to use Azure Speech-To-Text.

### Performance

- Convert `BaseOutputTransport` and `BaseOutputTransport` to fully use asyncio
  and remove the use of threads.

### Other

- Added `twilio-chatbot`. This is an example that shows how to integrate Twilio
  phone numbers with a Pipecat bot.

- Updated `07f-interruptible-azure.py` to use `AzureLLMService`,
  `AzureSTTService` and `AzureTTSService`.

## [0.0.31] - 2024-06-13

### Performance

- Break long audio frames into 20ms chunks instead of 10ms.

## [0.0.30] - 2024-06-13

### Added

- Added `report_only_initial_ttfb` to `PipelineParams`. This will make it so
  only the initial TTFB metrics after the user stops talking are reported.

- Added `OpenPipeLLMService`. This service will let you run OpenAI through
  OpenPipe's SDK.

- Allow specifying frame processors' name through a new `name` constructor
  argument.

- Added `DeepgramSTTService`. This service has an ongoing websocket
  connection. To handle this, it subclasses `AIService` instead of
  `STTService`. The output of this service will be pushed from the same task,
  except system frames like `StartFrame`, `CancelFrame` or
  `StartInterruptionFrame`.

### Changed

- `FrameSerializer.deserialize()` can now return `None` in case it is not
  possible to desearialize the given data.

- `daily_rest.DailyRoomProperties` now allows extra unknown parameters.

### Fixed

- Fixed an issue where `DailyRoomProperties.exp` always had the same old
  timestamp unless set by the user.

- Fixed a couple of issues with `WebsocketServerTransport`. It needed to use
  `push_audio_frame()` and also VAD was not working properly.

- Fixed an issue that would cause LLM aggregator to fail with small
  `VADParams.stop_secs` values.

- Fixed an issue where `BaseOutputTransport` would send longer audio frames
  preventing interruptions.

### Other

- Added new `07h-interruptible-openpipe.py` example. This example shows how to
  use OpenPipe to run OpenAI LLMs and get the logs stored in OpenPipe.

- Added new `dialin-chatbot` example. This examples shows how to call the bot
  using a phone number.

## [0.0.29] - 2024-06-07

### Added

- Added a new `FunctionFilter`. This filter will let you filter frames based on
  a given function, except system messages which should never be filtered.

- Added `FrameProcessor.can_generate_metrics()` method to indicate if a
  processor can generate metrics. In the future this might get an extra argument
  to ask for a specific type of metric.

- Added `BasePipeline`. All pipeline classes should be based on this class. All
  subclasses should implement a `processors_with_metrics()` method that returns
  a list of all `FrameProcessor`s in the pipeline that can generate metrics.

- Added `enable_metrics` to `PipelineParams`.

- Added `MetricsFrame`. The `MetricsFrame` will report different metrics in the
  system. Right now, it can report TTFB (Time To First Byte) values for
  different services, that is the time spent between the arrival of a `Frame` to
  the processor/service until the first `DataFrame` is pushed downstream. If
  metrics are enabled an intial `MetricsFrame` with all the services in the
  pipeline will be sent.

- Added TTFB metrics and debug logging for TTS services.

### Changed

- Moved `ParallelTask` to `pipecat.pipeline.parallel_task`.

### Fixed

- Fixed PlayHT TTS service to work properly async.

## [0.0.28] - 2024-06-05

### Fixed

- Fixed an issue with `SileroVADAnalyzer` that would cause memory to keep
  growing indefinitely.

## [0.0.27] - 2024-06-05

### Added

- Added `DailyTransport.participants()` and `DailyTransport.participant_counts()`.

## [0.0.26] - 2024-06-05

### Added

- Added `OpenAITTSService`.

- Allow passing `output_format` and `model_id` to `CartesiaTTSService` to change
  audio sample format and the model to use.

- Added `DailyRESTHelper` which helps you create Daily rooms and tokens in an
  easy way.

- `PipelineTask` now has a `has_finished()` method to indicate if the task has
  completed. If a task is never ran `has_finished()` will return False.

- `PipelineRunner` now supports SIGTERM. If received, the runner will be
  canceled.

### Fixed

- Fixed an issue where `BaseInputTransport` and `BaseOutputTransport` where
  stopping push tasks before pushing `EndFrame` frames could cause the bots to
  get stuck.

- Fixed an error closing local audio transports.

- Fixed an issue with Deepgram TTS that was introduced in the previous release.

- Fixed `AnthropicLLMService` interruptions. If an interruption occurred, a
  `user` message could be appended after the previous `user` message. Anthropic
  does not allow that because it requires alternate `user` and `assistant`
  messages.

### Performance

- The `BaseInputTransport` does not pull audio frames from sub-classes any
  more. Instead, sub-classes now push audio frames into a queue in the base
  class. Also, `DailyInputTransport` now pushes audio frames every 20ms instead
  of 10ms.

- Remove redundant camera input thread from `DailyInputTransport`. This should
  improve performance a little bit when processing participant videos.

- Load Cartesia voice on startup.

## [0.0.25] - 2024-05-31

### Added

- Added WebsocketServerTransport. This will create a websocket server and will
  read messages coming from a client. The messages are serialized/deserialized
  with protobufs. See `examples/websocket-server` for a detailed example.

- Added function calling (LLMService.register_function()). This will allow the
  LLM to call functions you have registered when needed. For example, if you
  register a function to get the weather in Los Angeles and ask the LLM about
  the weather in Los Angeles, the LLM will call your function.
  See https://platform.openai.com/docs/guides/function-calling

- Added new `LangchainProcessor`.

- Added Cartesia TTS support (https://cartesia.ai/)

### Fixed

- Fixed SileroVAD frame processor.

- Fixed an issue where `camera_out_enabled` would cause the highg CPU usage if
  no image was provided.

### Performance

- Removed unnecessary audio input tasks.

## [0.0.24] - 2024-05-29

### Added

- Exposed `on_dialin_ready` for Daily transport SIP endpoint handling. This
  notifies when the Daily room SIP endpoints are ready. This allows integrating
  with third-party services like Twilio.

- Exposed Daily transport `on_app_message` event.

- Added Daily transport `on_call_state_updated` event.

- Added Daily transport `start_recording()`, `stop_recording` and
  `stop_dialout`.

### Changed

- Added `PipelineParams`. This replaces the `allow_interruptions` argument in
  `PipelineTask` and will allow future parameters in the future.

- Fixed Deepgram Aura TTS base_url and added ErrorFrame reporting.

- GoogleLLMService `api_key` argument is now mandatory.

### Fixed

- Daily tranport `dialin-ready` doesn't not block anymore and it now handles
  timeouts.

- Fixed AzureLLMService.

## [0.0.23] - 2024-05-23

### Fixed

- Fixed an issue handling Daily transport `dialin-ready` event.

## [0.0.22] - 2024-05-23

### Added

- Added Daily transport `start_dialout()` to be able to make phone or SIP calls.
  See https://reference-python.daily.co/api_reference.html#daily.CallClient.start_dialout

- Added Daily transport support for dial-in use cases.

- Added Daily transport events: `on_dialout_connected`, `on_dialout_stopped`,
  `on_dialout_error` and `on_dialout_warning`. See
  https://reference-python.daily.co/api_reference.html#daily.EventHandler

## [0.0.21] - 2024-05-22

### Added

- Added vision support to Anthropic service.

- Added `WakeCheckFilter` which allows you to pass information downstream only
  if you say a certain phrase/word.

### Changed

- `Filter` has been renamed to `FrameFilter` and it's now under
  `processors/filters`.

### Fixed

- Fixed Anthropic service to use new frame types.

- Fixed an issue in `LLMUserResponseAggregator` and `UserResponseAggregator`
  that would cause frames after a brief pause to not be pushed to the LLM.

- Clear the audio output buffer if we are interrupted.

- Re-add exponential smoothing after volume calculation. This makes sure the
  volume value being used doesn't fluctuate so much.

## [0.0.20] - 2024-05-22

### Added

- In order to improve interruptions we now compute a loudness level using
  [pyloudnorm](https://github.com/csteinmetz1/pyloudnorm). The audio coming
  WebRTC transports (e.g. Daily) have an Automatic Gain Control (AGC) algorithm
  applied to the signal, however we don't do that on our local PyAudio
  signals. This means that currently incoming audio from PyAudio is kind of
  broken. We will fix it in future releases.

### Fixed

- Fixed an issue where `StartInterruptionFrame` would cause
  `LLMUserResponseAggregator` to push the accumulated text causing the LLM
  respond in the wrong task. The `StartInterruptionFrame` should not trigger any
  new LLM response because that would be spoken in a different task.

- Fixed an issue where tasks and threads could be paused because the executor
  didn't have more tasks available. This was causing issues when cancelling and
  recreating tasks during interruptions.

## [0.0.19] - 2024-05-20

### Changed

- `LLMUserResponseAggregator` and `LLMAssistantResponseAggregator` internal
  messages are now exposed through the `messages` property.

### Fixed

- Fixed an issue where `LLMAssistantResponseAggregator` was not accumulating the
  full response but short sentences instead. If there's an interruption we only
  accumulate what the bot has spoken until now in a long response as well.

## [0.0.18] - 2024-05-20

### Fixed

- Fixed an issue in `DailyOuputTransport` where transport messages were not
  being sent.

## [0.0.17] - 2024-05-19

### Added

- Added `google.generativeai` model support, including vision. This new `google`
  service defaults to using `gemini-1.5-flash-latest`. Example in
  `examples/foundational/12a-describe-video-gemini-flash.py`.

- Added vision support to `openai` service. Example in
  `examples/foundational/12a-describe-video-gemini-flash.py`.

- Added initial interruptions support. The assistant contexts (or aggregators)
  should now be placed after the output transport. This way, only the completed
  spoken context is added to the assistant context.

- Added `VADParams` so you can control voice confidence level and others.

- `VADAnalyzer` now uses an exponential smoothed volume to improve speech
  detection. This is useful when voice confidence is high (because there's
  someone talking near you) but volume is low.

### Fixed

- Fixed an issue where TTSService was not pushing TextFrames downstream.

- Fixed issues with Ctrl-C program termination.

- Fixed an issue that was causing `StopTaskFrame` to actually not exit the
  `PipelineTask`.

## [0.0.16] - 2024-05-16

### Fixed

- `DailyTransport`: don't publish camera and audio tracks if not enabled.

- Fixed an issue in `BaseInputTransport` that was causing frames pushed
  downstream not pushed in the right order.

## [0.0.15] - 2024-05-15

### Fixed

- Quick hot fix for receiving `DailyTransportMessage`.

## [0.0.14] - 2024-05-15

### Added

- Added `DailyTransport` event `on_participant_left`.

- Added support for receiving `DailyTransportMessage`.

### Fixed

- Images are now resized to the size of the output camera. This was causing
  images not being displayed.

- Fixed an issue in `DailyTransport` that would not allow the input processor to
  shutdown if no participant ever joined the room.

- Fixed base transports start and stop. In some situation processors would halt
  or not shutdown properly.

## [0.0.13] - 2024-05-14

### Changed

- `MoondreamService` argument `model_id` is now `model`.

- `VADAnalyzer` arguments have been renamed for more clarity.

### Fixed

- Fixed an issue with `DailyInputTransport` and `DailyOutputTransport` that
  could cause some threads to not start properly.

- Fixed `STTService`. Add `max_silence_secs` and `max_buffer_secs` to handle
  better what's being passed to the STT service. Also add exponential smoothing
  to the RMS.

- Fixed `WhisperSTTService`. Add `no_speech_prob` to avoid garbage output text.

## [0.0.12] - 2024-05-14

### Added

- Added `DailyTranscriptionSettings` to be able to specify transcription
  settings much easier (e.g. language).

### Other

- Updated `simple-chatbot` with Spanish.

- Add missing dependencies in some of the examples.

## [0.0.11] - 2024-05-13

### Added

- Allow stopping pipeline tasks with new `StopTaskFrame`.

### Changed

- TTS, STT and image generation service now use `AsyncGenerator`.

### Fixed

- `DailyTransport`: allow registering for participant transcriptions even if
  input transport is not initialized yet.

### Other

- Updated `storytelling-chatbot`.

## [0.0.10] - 2024-05-13

### Added

- Added Intel GPU support to `MoondreamService`.

- Added support for sending transport messages (e.g. to communicate with an app
  at the other end of the transport).

- Added `FrameProcessor.push_error()` to easily send an `ErrorFrame` upstream.

### Fixed

- Fixed Azure services (TTS and image generation).

### Other

- Updated `simple-chatbot`, `moondream-chatbot` and `translation-chatbot`
  examples.

## [0.0.9] - 2024-05-12

### Changed

Many things have changed in this version. Many of the main ideas such as frames,
processors, services and transports are still there but some things have changed
a bit.

- `Frame`s describe the basic units for processing. For example, text, image or
  audio frames. Or control frames to indicate a user has started or stopped
  speaking.

- `FrameProcessor`s process frames (e.g. they convert a `TextFrame` to an
  `ImageRawFrame`) and push new frames downstream or upstream to their linked
  peers.

- `FrameProcessor`s can be linked together. The easiest wait is to use the
  `Pipeline` which is a container for processors. Linking processors allow
  frames to travel upstream or downstream easily.

- `Transport`s are a way to send or receive frames. There can be local
  transports (e.g. local audio or native apps), network transports
  (e.g. websocket) or service transports (e.g. https://daily.co).

- `Pipeline`s are just a processor container for other processors.

- A `PipelineTask` know how to run a pipeline.

- A `PipelineRunner` can run one or more tasks and it is also used, for example,
  to capture Ctrl-C from the user.

## [0.0.8] - 2024-04-11

### Added

- Added `FireworksLLMService`.

- Added `InterimTranscriptionFrame` and enable interim results in
  `DailyTransport` transcriptions.

### Changed

- `FalImageGenService` now uses new `fal_client` package.

### Fixed

- `FalImageGenService`: use `asyncio.to_thread` to not block main loop when
  generating images.

- Allow `TranscriptionFrame` after an end frame (transcriptions can be delayed
  and received after `UserStoppedSpeakingFrame`).

## [0.0.7] - 2024-04-10

### Added

- Add `use_cpu` argument to `MoondreamService`.

## [0.0.6] - 2024-04-10

### Added

- Added `FalImageGenService.InputParams`.

- Added `URLImageFrame` and `UserImageFrame`.

- Added `UserImageRequestFrame` and allow requesting an image from a participant.

- Added base `VisionService` and `MoondreamService`

### Changed

- Don't pass `image_size` to `ImageGenService`, images should have their own size.

- `ImageFrame` now receives a tuple`(width,height)` to specify the size.

- `on_first_other_participant_joined` now gets a participant argument.

### Fixed

- Check if camera, speaker and microphone are enabled before writing to them.

### Performance

- `DailyTransport` only subscribe to desired participant video track.

## [0.0.5] - 2024-04-06

### Changed

- Use `camera_bitrate` and `camera_framerate`.

- Increase `camera_framerate` to 30 by default.

### Fixed

- Fixed `LocalTransport.read_audio_frames`.

## [0.0.4] - 2024-04-04

### Added

- Added project optional dependencies `[silero,openai,...]`.

### Changed

- Moved thransports to its own directory.

- Use `OPENAI_API_KEY` instead of `OPENAI_CHATGPT_API_KEY`.

### Fixed

- Don't write to microphone/speaker if not enabled.

### Other

- Added live translation example.

- Fix foundational examples.

## [0.0.3] - 2024-03-13

### Other

- Added `storybot` and `chatbot` examples.

## [0.0.2] - 2024-03-12

Initial public release.<|MERGE_RESOLUTION|>--- conflicted
+++ resolved
@@ -52,6 +52,8 @@
 - Updated `GoogleLLMContext` to support pushing `LLMMessagesUpdateFrame`s that
   contain a combination of function calls, function call responses, system
   messages, or just messages.
+
+- Additional DTMF frames
 
 ### Fixed
 
@@ -93,7 +95,6 @@
 - It is now possible to specify the period of the `PipelineTask` heartbeat
   frames with `heartbeats_period_secs`.
 
-<<<<<<< HEAD
 - Added `DailyMeetingTokenProperties` and `DailyMeetingTokenParams` Pydantic models
   for meeting token creation in `get_token` method of `DailyRESTHelper`.
 
@@ -120,9 +121,6 @@
   `28b-transcript-processor-anthropic.py`, and
   `28c-transcription-processor-gemini.py` to use the updated
   `TranscriptProcessor`.
-=======
-- Additional DTMF frames
->>>>>>> b72504f1
 
 ### Fixed
 
