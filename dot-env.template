--- conflicted
+++ resolved
@@ -109,10 +109,9 @@
 # Sarvam AI
 SARVAM_API_KEY=...
 
-<<<<<<< HEAD
 # Soniox
 SONIOX_API_KEY=
-=======
+
 # Speechmatics
 SPEECHMATICS_API_KEY=...
 
@@ -121,5 +120,4 @@
 SAMBANOVA_API_KEY=...
 
 # Sentry
-SENTRY_DSN=...
->>>>>>> a6de16f9
+SENTRY_DSN=...