<!-- @format -->

<div align="center">
 <img alt="pipecat" width="300px" height="auto" src="image.png">
</div>

# Phone Chatbot

Example project that demonstrates how to add phone funtionality to your Pipecat bots. We include examples for Daily (`bot_daily.py`) dial-in and dial-out, and Twilio (`bot_twilio.py`) dial-in, depending on who you want to use as a phone vendor.

- 🔁 Transport: Daily WebRTC
- 💬 Speech-to-Text: Deepgram via Daily transport
- 🤖 LLM: GPT4-o / OpenAI
- 🔉 Text-to-Speech: ElevenLabs

#### Should I use Daily or Twilio as a vendor?

If you're starting from scratch, using Daily to provision phone numbers alongside Daily as a transport offers some convenience (such as automatic call forwarding.)

If you already have Twilio numbers and workflows that you want to connect to your Pipecat bots, there is some additional configuration required (you'll need to create a `on_dialin_ready` and use the Twilio client to trigger the forward.)

You can read more about this, as well as see respective walkthroughs in our docs.

## Setup

1. Create and activate a virtual environment:
   ```shell
   python3 -m venv venv
   source venv/bin/activate  # On Windows: venv\Scripts\activate
   ```
2. Install requirements:
   ```shell
   pip install -r requirements.txt
   ```
3. Copy env.example to .env and configure:
   ```shell
   cp env.example .env
   ```
4. Install [ngrok](https://ngrok.com/) so your local server can receive requests from Daily's servers.

## Using Daily numbers

### Running the example

To run either the dial-in or dial-out example, follow these steps to get started:

1. Run `bot_runner.py` to handle incoming HTTP requests:

   ```shell
   python bot_runner.py --host localhost
   ```

2. Start ngrok running in a terminal window:

   ```shell
   ngrok http --domain yourdomain.ngrok.app 8000
   ```

3. In a different terminal window, run the Daily bot file:
   ```shell
   python bot_daily.py
   ```

### Dial-in

To dial-in to the bot, you will need to enable dial-in for your Daily domain. Follow [this guide](https://docs.daily.co/guides/products/dial-in-dial-out/dialin-pinless#provisioning-sip-interconnect-and-pinless-dialin-workflow) to set up your domain.

Note: For the `room_creation_api` property, point at your ngrok hostname: `"room_creation_api": "https://yourdomain.ngrok.app/daily_start_bot"`.

Once your domain is configured, receiving a phone call at a number associated with your Daily account will result in a POST to the `/daily_start_bot` endpoint, which will start a bot session.

### Dial-out

For the bot to dial out to a number, make a POST request to `/daily_start_bot` and include the dial-out phone number in the body of the request as `dialoutNumber`.

For example:

```shell
curl -X "POST" "http://localhost:7860/daily_start_bot" \
     -H 'Content-Type: application/json; charset=utf-8' \
     -d $'{
  "dialoutNumber": "+12125551234"
}'
```

### Voicemail detection

To start the bot and test voicemail detection, send a POST request to /daily_start_bot with "detectVoicemail": true in the request body.

- If you only include `"detectVoicemail": true`, the bot will not dial out. Instead, you can test it in Daily Prebuilt by visiting the URL provided in the response.
- If you include both `"detectVoicemail": true` and a phone number under `"dialoutNumber"`, the bot will dial out to that number.

Example: Testing in Daily Prebuilt:

```shell
curl -X POST "http://localhost:7860/daily_start_bot" \                                                                                                        py pipecat
     -H "Content-Type: application/json" \
     -d '{"detectVoicemail": true}'
```

Example: Testing with Dial-Out:

```shell
curl -X POST "http://localhost:7860/daily_start_bot" \                                                                                                        py pipecat
     -H "Content-Type: application/json" \
     -d '{"dialoutNumber": "+18057145330", "detectVoicemail": true}'
```

<<<<<<< HEAD
### New! Using Gemini 2.0 Flash Lite with Daily

We have introduced support for Google's Gemini 2.0 Flash Lite model in this example. This lightweight model offers faster response times and reduced costs while maintaining good conversational capabilities.

**Quick Start**
To use the Gemini-based bot instead of OpenAI:
=======
### New! Using Gemini with Daily

We have introduced a new example file that uses Gemini. You can find the code within bot_daily_gemini.py.
If you want to spin up a Gemini-based bot for this demo, instead of an OpenAI-based bot, call the same properties above but on the `daily_gemini_start_bot` endpoint instead.

For example:
>>>>>>> 81093d3b

```shell
curl -X POST "http://localhost:7860/daily_gemini_start_bot" \                                                                                                        py pipecat
     -H "Content-Type: application/json" \
     -d '{"detectVoicemail": true}'
```

<<<<<<< HEAD
All request body parameters supported by /daily_start_bot (such as detectVoicemail, dialoutNumber, etc.) are also compatible with /daily_gemini_start_bot.

This example uses context switching to help steer the bot in the right direction. As Flash Lite is a smaller model, getting it to consistently call functions was difficult for these longer prompts. Breaking the prompt
down into smaller pieces helped improve the accuracy of the bot.

**Implementation Details**
The implementation is available in bot_daily_gemini.py and features:

Staged prompting approach: Breaking down complex tasks into smaller, more focused prompts to improve the lightweight model's performance
Dynamic context switching: The bot can change its behavior in real-time based on what it detects (voicemail vs. human caller)
Function-based architecture: Uses function calling to trigger context switches and call termination

**Optimizations for Lightweight Models**
Working with Gemini 2.0 Flash Lite required some specific optimizations:

Simplified prompts: Each prompt focuses on a single task with clear instructions
Function-driven state changes: The model calls specific functions to switch between different conversation modes
Reduced context requirements: Each stage maintains only the context needed for its specific purpose

This approach significantly improves the consistency of function calling in this lightweight model, which was challenging with longer, more complex prompts.
=======
Any request body properties supported by `/daily_start_bot` (such as "detectVoicemail", "dialoutnumber", etc) can also be passed to `/daily_gemini_start_bot`. The only difference is that calling the Gemini endpoint will start a Gemini bot session.
>>>>>>> 81093d3b

### More information

For more configuration options, please consult [Daily's API documentation](https://docs.daily.co).

## Using Twilio numbers

### Running the example

Follow these steps to get started:

1. Run `bot_runner.py` to handle incoming HTTP requests:

   ```shell
   python bot_runner.py --host localhost
   ```

2. Start ngrok running in a terminal window:

   ```shell
   ngrok http --domain yourdomain.ngrok.app 8000
   ```

3. In a different terminal window, run the Daily bot file:
   ```shell
   python bot_twilio.py
   ```

As above, but target the following URL:

`POST /twilio_start_bot`

For more configuration options, please consult Twilio's API documentation.

## Deployment example

A Dockerfile is included in this demo for convenience. Here is an example of how to build and deploy your bot to [fly.io](https://fly.io).

_Please note: This demo spawns agents as subprocesses for convenience / demonstration purposes. You would likely not want to do this in production as it would limit concurrency to available system resources. For more information on how to deploy your bots using VMs, refer to the Pipecat documentation._

### Build the docker image

`docker build -t tag:project .`

### Launch the fly project

`mv fly.example.toml fly.toml`

`fly launch` (using the included fly.toml)

### Setup your secrets on Fly

Set the necessary secrets (found in `env.example`)

`fly secrets set DAILY_API_KEY=... OPENAI_API_KEY=... ELEVENLABS_API_KEY=... ELEVENLABS_VOICE_ID=...`

If you're using Twilio as a number vendor:

`fly secrets set TWILIO_ACCOUNT_SID=... TWILIO_AUTH_TOKEN=...`

### Deploy!

`fly deploy`

## Need to do something more advanced?

This demo covers the basics of bot telephony. If you want to know more about working with PSTN / SIP, please ping us on [Discord](https://discord.gg/pipecat)!<|MERGE_RESOLUTION|>--- conflicted
+++ resolved
@@ -106,21 +106,13 @@
      -d '{"dialoutNumber": "+18057145330", "detectVoicemail": true}'
 ```
 
-<<<<<<< HEAD
 ### New! Using Gemini 2.0 Flash Lite with Daily
 
 We have introduced support for Google's Gemini 2.0 Flash Lite model in this example. This lightweight model offers faster response times and reduced costs while maintaining good conversational capabilities.
 
 **Quick Start**
 To use the Gemini-based bot instead of OpenAI:
-=======
-### New! Using Gemini with Daily
-
-We have introduced a new example file that uses Gemini. You can find the code within bot_daily_gemini.py.
-If you want to spin up a Gemini-based bot for this demo, instead of an OpenAI-based bot, call the same properties above but on the `daily_gemini_start_bot` endpoint instead.
-
-For example:
->>>>>>> 81093d3b
+
 
 ```shell
 curl -X POST "http://localhost:7860/daily_gemini_start_bot" \                                                                                                        py pipecat
@@ -128,7 +120,6 @@
      -d '{"detectVoicemail": true}'
 ```
 
-<<<<<<< HEAD
 All request body parameters supported by /daily_start_bot (such as detectVoicemail, dialoutNumber, etc.) are also compatible with /daily_gemini_start_bot.
 
 This example uses context switching to help steer the bot in the right direction. As Flash Lite is a smaller model, getting it to consistently call functions was difficult for these longer prompts. Breaking the prompt
@@ -149,9 +140,6 @@
 Reduced context requirements: Each stage maintains only the context needed for its specific purpose
 
 This approach significantly improves the consistency of function calling in this lightweight model, which was challenging with longer, more complex prompts.
-=======
-Any request body properties supported by `/daily_start_bot` (such as "detectVoicemail", "dialoutnumber", etc) can also be passed to `/daily_gemini_start_bot`. The only difference is that calling the Gemini endpoint will start a Gemini bot session.
->>>>>>> 81093d3b
 
 ### More information
 
